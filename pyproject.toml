[project]
name = "python-boilerplate"
version = "0.1.0"
description = "Modern Python project boilerplate"
authors = [{name = "Arthur Souza Rodrigues", email = "arthrod@umich.edu"}]
readme = "README.md"
requires-python = ">=3.13"
license = {text = "Apache-2.0"}
dependencies = [
<<<<<<< HEAD
    "security==1.3.1"
=======
    "loguru>=0.7.2",
    "click>=8.1.7",
    "uvloop>=0.21.0; sys_platform != 'win32'",
    "unkey-py>=0.6.2",
    "python-dotenv>=1.0.0",
>>>>>>> 4dde08b9
]

[project.urls]
Repository = "https://github.com/arthrod/python-boilerplate"
Issues = "https://github.com/arthrod/python-boilerplate/issues"

[project.scripts]
python-boilerplate = "python_boilerplate.cli:main"

[dependency-groups]
test = [
    "pytest>=8.3.4",
    "pytest-cov>=6.0.0", 
    "pytest-asyncio>=0.25.2",
    "pytest-mock>=3.14.0",
    "pytest-sugar>=1.0.0",
]
dev = [
    "pytest-watcher>=0.4.3",
    "ipython>=8.31.0",
    "pre-commit>=4.0.1",
    "nox>=2025.2.9",
    "nox-uv>=0.2.1",
    "typer>=0.15.1",
    "rich>=13.9.4",
]
lint = [
    "ruff>=0.9.2",
    "mypy>=1.14.1",
    "pyrefly>=0.16.1",
    "types-click",
]

[tool.uv]
default-groups = ["test", "dev", "lint"]

[tool.ruff]
include = [                        
    "pyproject.toml",
    "src/**/*.{py,js,jsx,ts,tsx,css,scss,html,sh,yaml,yml}",
    "scripts/**/*.{py,js,jsx,ts,tsx,css,scss,html,sh,yaml,yml}", 
]
line-length = 140
fix = true
target-version = "py313"           
exclude = ["build", "dist", "*.egg-info"]

[tool.ruff.lint]
fixable = ["UP", "I", "D"]
ignore = [
    "ERA001", "TRY300", "TRY401", "G202", "G004", "ISC001", "W191", 
    "COM812", "W292", "C408", "COM819", "E731", "RET503", "RUF012", 
    "S311", "SIM108", "SIM300", "T201", "TRY003", "TRY301", "W293",
    "Q000", "Q001", "Q002", "Q003", "D200", "D205", "D400", "D401"
]
select = [
    "A", "ASYNC", "B", "BLE", "C4", "COM", "DTZ", "E", "ERA", "EXE", 
    "F", "FLY", "G", "I", "ICN", "ISC", "LOG", "PERF", "PIE", "PLC", 
    "PLE", "PLW", "PT", "PTH", "RET", "RUF", "S", "SIM", "T", "TRY", "UP", "W", "D"
]
unfixable = ["B"]

[tool.ruff.lint.per-file-ignores]
"tests/*" = ["S", "D"]
"__init__.py" = ["D"]

[tool.ruff.lint.isort]
known-first-party = ["python_boilerplate"]

[tool.ruff.lint.pydocstyle]
convention = "google"

[tool.ruff.format]
quote-style = "double"
indent-style = "space" 
line-ending = "lf"
docstring-code-format = true

[build-system]
requires = ["hatchling"]
build-backend = "hatchling.build"

[tool.hatch.build.targets.wheel]
packages = ["src/python_boilerplate"]

[tool.hatch.build]
include = [
    "LICENSE",
    "README.md",
    "src/python_boilerplate"
]

[tool.bandit]
exclude_dirs = ["tests"]

[tool.pytest.ini_options]
addopts = ["--cov", "-v", "--no-header"]
asyncio_default_fixture_loop_scope = "function"
asyncio_mode = "auto"
python_files = ["**/*_test.py"]

[tool.coverage.report]
fail_under = 85

[tool.mypy]
disallow_incomplete_defs = true
disallow_untyped_defs = true
strict = true
warn_unused_configs = true

[tool.pyrefly]
# Project structure
project_includes = ["src"]
project_excludes = [
    "**/.[!/.]*",
    "**/*venv/**", 
    ".mypy_cache",
    ".pytest_cache",
    ".ruff_cache",
    "__pycache__",
    "build",
    "dist",
]
search_path = ["src"]

# Python environment  
python_platform = "linux"
python_version = "3.13"
python_interpreter = ".venv/bin/python"

# Type checking behavior
untyped_def_behavior = "error"
ignore_errors_in_generated_code = true
use_untyped_imports = true<|MERGE_RESOLUTION|>--- conflicted
+++ resolved
@@ -7,15 +7,12 @@
 requires-python = ">=3.13"
 license = {text = "Apache-2.0"}
 dependencies = [
-<<<<<<< HEAD
     "security==1.3.1"
-=======
     "loguru>=0.7.2",
     "click>=8.1.7",
     "uvloop>=0.21.0; sys_platform != 'win32'",
     "unkey-py>=0.6.2",
     "python-dotenv>=1.0.0",
->>>>>>> 4dde08b9
 ]
 
 [project.urls]
